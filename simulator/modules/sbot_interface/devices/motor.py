--- conflicted
+++ resolved
@@ -111,18 +111,6 @@
         :param value: The power setting for the motor. A value between -1000 and 1000.
         """
         if value != 0:
-<<<<<<< HEAD
-            # Apply a small amount of variation to the power setting to simulate
-            # inaccuracies in the motor
-            name = self._device.getName()
-            value = int(add_motor_jitter(
-                value,
-                (MIN_POWER, MAX_POWER),
-                name,
-                get_globals().robot.getTime(),
-                std_dev_percent = 5
-            ))
-=======
             if abs(value) < 0.05:
                 logging.warning(
                     "Motor power is too low, values below 0.05 will not move the motor."
@@ -130,9 +118,15 @@
                 value = 0
             else:
                 # Apply a small amount of variation to the power setting to simulate
-                # inaccuracies in the motor
-                value = int(add_jitter(value, (MIN_POWER, MAX_POWER)))
->>>>>>> 46adc9cd
+                # inaccuracies in the motor            
+                name = self._device.getName()
+                value = int(add_motor_jitter(
+                    value,
+                    (MIN_POWER, MAX_POWER),
+                    name,
+                    get_globals().robot.getTime(),
+                    std_dev_percent = 5
+                ))
 
         self._device.setVelocity(map_to_range(
             value,
