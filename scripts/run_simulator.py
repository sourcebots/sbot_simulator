#!/usr/bin/env python3
"""
A script to run the project in Webots.

Largely just a shortcut to running the arena world in Webots.
Only functional in releases.
"""
import sys
import traceback
from pathlib import Path
from shutil import which
from subprocess import Popen

if sys.platform == "win32":
    from subprocess import CREATE_NEW_PROCESS_GROUP, DETACHED_PROCESS

try:
    if not (Path(__file__).parent / 'simulator/VERSION').exists():
        print("This script is only functional in releases.")
        raise RuntimeError

    world_file = Path(__file__).parent / "simulator/worlds/arena.wbt"

    webots = which("webots")

    # Find the webots executable, if it is not in the PATH
    if webots is None:
        if sys.platform == "darwin":
            webots = "/Applications/Webots.app/Contents/MacOS/webots"
<<<<<<< HEAD
        elif platform.system() == "Windows":
            webots = "C:\\Program Files\\Webots\\msys64\\mingw64\\bin\\webotsw.exe"
        elif platform.system() == "Linux":
=======
        elif sys.platform == "win32":
            webots = "C:\\Program Files\\Webots\\msys64\\bin\\webotsw.exe"
        elif sys.platform.startswith("linux"):
>>>>>>> 9bfb6647
            webots = "/usr/bin/webots"
        else:
            print("Unsupported platform.")
            raise RuntimeError

    if not Path(webots).exists():
        print("Webots executable not found.")
        raise RuntimeError

    # Run the world file in Webots,
    # detaching the process so it does not close when this script does
    if sys.platform == "win32":
        Popen([webots, world_file], creationflags=DETACHED_PROCESS | CREATE_NEW_PROCESS_GROUP)
    else:
        Popen([webots, world_file], start_new_session=True)
except RuntimeError:
    input("Press enter to continue...")
    exit(1)
except Exception as e:
    print(f"An error occurred: {e}")
    print(traceback.format_exc())
    input("Press enter to continue...")
    exit(1)<|MERGE_RESOLUTION|>--- conflicted
+++ resolved
@@ -27,15 +27,9 @@
     if webots is None:
         if sys.platform == "darwin":
             webots = "/Applications/Webots.app/Contents/MacOS/webots"
-<<<<<<< HEAD
-        elif platform.system() == "Windows":
-            webots = "C:\\Program Files\\Webots\\msys64\\mingw64\\bin\\webotsw.exe"
-        elif platform.system() == "Linux":
-=======
         elif sys.platform == "win32":
             webots = "C:\\Program Files\\Webots\\msys64\\bin\\webotsw.exe"
         elif sys.platform.startswith("linux"):
->>>>>>> 9bfb6647
             webots = "/usr/bin/webots"
         else:
             print("Unsupported platform.")
